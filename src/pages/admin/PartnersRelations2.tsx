--- conflicted
+++ resolved
@@ -3675,14 +3675,6 @@
     { value: 'bronze', label: 'Bronze' }
   ];
 
-<<<<<<< HEAD
-  // Partner creation handler
-  const handleCreatePartner = async () => {
-    console.log({createPartnerData})
-    if (!createPartnerData.name || !createPartnerData.companyName || !createPartnerData.email) {
-      toast.error('Por favor complete todos los campos requeridos');
-      return;
-=======
   const fetchPartners = async () => {
     try {
       setLoading(true);
@@ -3727,7 +3719,6 @@
       console.error(err);
     } finally {
       setLoading(false);
->>>>>>> 29925c23
     }
   };
 
@@ -3739,6 +3730,21 @@
 
   // Partner creation handler
   const handleCreatePartner = async () => {
+
+    console.log({createPartnerData})
+    if (!createPartnerData.name || !createPartnerData.companyName || !createPartnerData.email) {
+      toast.error('Por favor complete todos los campos requeridos');
+      return;
+    }
+
+    const emailRegex = /^[^\s@]+@[^\s@]+\.[^\s@]+$/;
+    if (!emailRegex.test(createPartnerData.email)) {
+      toast.error('Por favor ingrese un email válido');
+      return;
+    }
+
+    setIsCreatingPartner(true);
+
     try {
       // Basic validation
       if (!createPartnerData.name || !createPartnerData.companyName || !createPartnerData.email) {
